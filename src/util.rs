use crate::error::{Error, Result};
use indicatif::{ProgressBar, ProgressStyle};
use log::debug;
use std::fs;
use std::io::Write;
use std::path::Path;
use std::process::{Command, Output};
use std::time::{Duration, SystemTime, UNIX_EPOCH};

pub fn run_command(program: &str, args: &[&str]) -> Result<()> {
    debug!("Running command: {} {}", program, args.join(" "));

    let status = Command::new(program)
        .args(args)
        .status()
        .map_err(|e| Error::CommandFailed(format!("{} {}: {}", program, args.join(" "), e)))?;

    if !status.success() {
        return Err(Error::CommandFailed(format!(
            "{} {} failed with exit code: {:?}",
            program,
            args.join(" "),
            status.code()
        )));
    }

    Ok(())
}

pub fn run_command_with_output(program: &str, args: &[&str]) -> Result<Output> {
    debug!(
        "Running command with output: {} {}",
        program,
        args.join(" ")
    );

    Command::new(program)
        .args(args)
        .output()
        .map_err(|e| Error::CommandFailed(format!("{} {}: {}", program, args.join(" "), e)))
}

pub fn run_command_quietly(program: &str, args: &[&str]) -> Result<()> {
    debug!("Running command quietly: {} {}", program, args.join(" "));

    let output = Command::new(program)
        .args(args)
        .output()
        .map_err(|e| Error::CommandFailed(format!("{} {}: {}", program, args.join(" "), e)))?;

    if !output.status.success() {
        let stderr = String::from_utf8_lossy(&output.stderr);
        return Err(Error::CommandFailed(format!(
            "{} {} failed with exit code: {:?}\nError output: {}",
            program,
            args.join(" "),
            output.status.code(),
            stderr
        )));
    }

    Ok(())
}

pub async fn download_file(url: &str, dest: &Path) -> Result<()> {
    debug!("Downloading {} to {}", url, dest.display());

    let response = reqwest::get(url).await?;

    if !response.status().is_success() {
        return Err(Error::DownloadFailed(
            url.to_string(),
            format!("HTTP status: {}", response.status()),
        ));
    }

    let total_size = response.content_length();
    // Create progress bar if we know the content length and it's a substantial download
    let pb = if let Some(size) = total_size {
        if size > 1_000_000 {
            // Show progress for files > 1MB
            let progress_bar = ProgressBar::new(size);
            progress_bar.set_style(
                ProgressStyle::default_bar()
                    .template("{spinner:.green} [{elapsed_precise}] [{wide_bar:.cyan/blue}] {bytes}/{total_bytes} ({bytes_per_sec}, {eta})")
                    .unwrap()
                    .progress_chars("#>-")
            );

            // Extract filename from path for display
            let filename = dest.file_name().and_then(|n| n.to_str()).unwrap_or("file");
            progress_bar.set_message(format!("Downloading {}", filename));

            println!(
                "📥 Downloading {} ({:.1} MB)...",
                filename,
                size as f64 / 1_000_000.0
            );

            Some(progress_bar)
        } else {
            None
        }
    } else {
        // No content length available, create a spinner for unknown size downloads
        let filename = dest.file_name().and_then(|n| n.to_str()).unwrap_or("file");

        println!("📥 Downloading {}...", filename);

        let progress_bar = ProgressBar::new_spinner();
        progress_bar.set_style(
            ProgressStyle::default_spinner()
                .template("{spinner:.green} Downloading... {bytes} ({bytes_per_sec})")
                .unwrap(),
        );
        progress_bar.set_message(format!("Downloading {}", filename));

        Some(progress_bar)
    };

    // Stream the download
    let mut file = fs::File::create(dest)?;
    let mut downloaded = 0u64;
    let mut stream = response.bytes_stream();

    use futures_util::StreamExt;

    while let Some(chunk) = stream.next().await {
        let chunk = chunk?;
        file.write_all(&chunk)?;

        downloaded += chunk.len() as u64;
        if let Some(ref pb) = pb {
            pb.set_position(downloaded);
        }
    }

    if let Some(pb) = pb {
        pb.finish_with_message("Download complete");
    }

    Ok(())
}

pub fn check_dependency(program: &str) -> Result<()> {
    match Command::new("which").arg(program).output() {
        Ok(output) if output.status.success() => Ok(()),
        _ => Err(Error::DependencyNotFound(program.to_string())),
    }
}

pub fn ensure_dependency(program: &str, package: &str) -> Result<()> {
    if check_dependency(program).is_err() {
        return Err(Error::Other(format!(
            "Required dependency '{}' not found. Please install it using your package manager.\n\
            \n\
            For Debian/Ubuntu: sudo apt install {}\n\
            For Fedora/RHEL:   sudo dnf install {}\n\
            For Arch Linux:    sudo pacman -S {}",
            program, package, package, package
        )));
    }
    Ok(())
}

pub fn check_process_running(pid: u32) -> bool {
    match Command::new("ps").args(["-p", &pid.to_string()]).output() {
        Ok(output) => output.status.success(),
        Err(_) => false,
    }
}

/// Resize a raw disk image to the specified size
///
/// # Arguments
/// * `disk_path` - Path to the raw disk image
/// * `size` - Target size (e.g., "25G", "1024M")
pub fn resize_raw_disk(disk_path: &Path, size: &str) -> Result<()> {
    run_command(
        "qemu-img",
        &["resize", "-f", "raw", disk_path.to_str().unwrap(), size],
    )
}

pub fn write_string_to_file(path: &Path, content: &str) -> Result<()> {
    fs::write(path, content).map_err(Error::Io)
}

pub fn generate_password_hash(password: &str) -> Result<String> {
    // Use pwhash crate to generate SHA-512 crypt hash
    pwhash::sha512_crypt::hash(password)
        .map_err(|e| Error::Other(format!("Failed to generate password hash: {}", e)))
}

/// Convert a duration to a human-readable format
pub fn format_duration(duration: Duration) -> String {
    let secs = duration.as_secs();

    if secs < 60 {
        format!("{} seconds ago", secs)
    } else if secs < 3600 {
        let mins = secs / 60;
        if mins == 1 {
            "1 minute ago".to_string()
        } else {
            format!("{} minutes ago", mins)
        }
    } else if secs < 86400 {
        let hours = secs / 3600;
        if hours == 1 {
            "1 hour ago".to_string()
        } else {
            format!("{} hours ago", hours)
        }
    } else {
        let days = secs / 86400;
        if days == 1 {
            "1 day ago".to_string()
        } else {
            format!("{} days ago", days)
        }
    }
}

/// Convert a timestamp to a human-readable format
pub fn format_timestamp(timestamp: u64) -> String {
    let now = SystemTime::now()
        .duration_since(UNIX_EPOCH)
        .unwrap_or_default()
        .as_secs();

    if timestamp > now {
        "in the future".to_string()
    } else {
        let duration = Duration::from_secs(now - timestamp);
        format_duration(duration)
    }
}

#[cfg(test)]
mod tests {
    use super::*;
    use std::fs;
    use tempfile::NamedTempFile;

    #[test]
    fn test_run_command_success() {
        let result = run_command("echo", &["hello"]);
        assert!(result.is_ok());
    }

    #[test]
    fn test_run_command_failure() {
        let result = run_command("false", &[]);
        assert!(result.is_err());
    }

    #[test]
    fn test_run_command_with_output_success() {
        let result = run_command_with_output("echo", &["hello"]);
        assert!(result.is_ok());

        let output = result.unwrap();
        assert_eq!(String::from_utf8(output.stdout).unwrap().trim(), "hello");
    }

    #[test]
    fn test_run_command_with_output_failure() {
        let result = run_command_with_output("false", &[]);
        assert!(result.is_ok()); // Command runs but fails

        let output = result.unwrap();
        assert!(!output.status.success());
    }

    #[test]
    fn test_check_dependency_exists() {
        let result = check_dependency("echo");
        assert!(result.is_ok());
    }

    #[test]
    fn test_check_dependency_missing() {
        let result = check_dependency("nonexistent-command-12345");
        assert!(result.is_err());
    }

    #[test]
    fn test_check_process_running() {
        let current_pid = std::process::id();
        assert!(check_process_running(current_pid));

        assert!(!check_process_running(999999));
    }

    #[test]
    fn test_write_string_to_file() {
        let temp_file = NamedTempFile::new().unwrap();
        let path = temp_file.path();

        let content = "test content";
        let result = write_string_to_file(path, content);
        assert!(result.is_ok());

        let read_content = fs::read_to_string(path).unwrap();
        assert_eq!(read_content, content);
    }
<<<<<<< HEAD

    #[tokio::test]
    async fn test_download_file_success() {
        let temp_dir = TempDir::new().unwrap();
        let dest = temp_dir.path().join("test_file");

        let result = download_file("https://httpbin.org/json", &dest).await;
        assert!(result.is_ok());
        assert!(dest.exists());

        let content = fs::read_to_string(&dest).unwrap();
        assert!(content.contains("slideshow"));
    }

    #[tokio::test]
    async fn test_download_file_failure() {
        let temp_dir = TempDir::new().unwrap();
        let dest = temp_dir.path().join("test_file");

        let result = download_file("https://httpbin.org/status/404", &dest).await;
        assert!(result.is_err());
    }

    #[test]
    fn test_generate_password_hash() {
        let hash = generate_password_hash("meda").unwrap();

        // Hash should start with $6$ (SHA-512 format)
        assert!(hash.starts_with("$6$"));

        // Hash should have expected format: $6$salt$hash
        let parts: Vec<&str> = hash.split('$').collect();
        assert_eq!(parts.len(), 4);
        assert_eq!(parts[0], "");
        assert_eq!(parts[1], "6");
        assert!(!parts[2].is_empty()); // salt
        assert!(!parts[3].is_empty()); // hash

        // Hash should be different each time due to random salt
        let hash2 = generate_password_hash("meda").unwrap();
        assert_ne!(hash, hash2);
    }
=======
>>>>>>> c8b7036a
}<|MERGE_RESOLUTION|>--- conflicted
+++ resolved
@@ -305,29 +305,6 @@
         let read_content = fs::read_to_string(path).unwrap();
         assert_eq!(read_content, content);
     }
-<<<<<<< HEAD
-
-    #[tokio::test]
-    async fn test_download_file_success() {
-        let temp_dir = TempDir::new().unwrap();
-        let dest = temp_dir.path().join("test_file");
-
-        let result = download_file("https://httpbin.org/json", &dest).await;
-        assert!(result.is_ok());
-        assert!(dest.exists());
-
-        let content = fs::read_to_string(&dest).unwrap();
-        assert!(content.contains("slideshow"));
-    }
-
-    #[tokio::test]
-    async fn test_download_file_failure() {
-        let temp_dir = TempDir::new().unwrap();
-        let dest = temp_dir.path().join("test_file");
-
-        let result = download_file("https://httpbin.org/status/404", &dest).await;
-        assert!(result.is_err());
-    }
 
     #[test]
     fn test_generate_password_hash() {
@@ -348,6 +325,4 @@
         let hash2 = generate_password_hash("meda").unwrap();
         assert_ne!(hash, hash2);
     }
-=======
->>>>>>> c8b7036a
 }